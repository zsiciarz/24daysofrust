[package]

name = "24daysofrust"
version = "0.0.1"
authors = ["Zbigniew Siciarz <zbigniew@siciarz.net>"]

[[bin]]
name = "day2"

[[bin]]
name = "day3"

[[bin]]
name = "day4"

[[bin]]
name = "day5"

[[bin]]
name = "day6"

[[bin]]
name = "day7"

[[bin]]
name = "day9"

[[bin]]
name = "day10"

[[bin]]
name = "day11"

[[bin]]
name = "day12"

[[bin]]
name = "day13"

[[bin]]
name = "day14"

[[bin]]
name = "day15"

[[bin]]
name = "day17"

[[bin]]
name = "day18"

#[[bin]]
#name = "day20"

[[bin]]
name = "day21"

[dependencies]
anymap = "~0.12.0"
csv = "~0.14.4"
docopt = "~0.6.80"
docopt_macros = "~0.6.84"
image = "~0.10.0"
<<<<<<< HEAD
itertools = "~0.4.16"
json_macros = "~0.3.1"
libc = "~0.2.12"
=======
itertools = "~0.4.15"
json_macros = "~0.3.1"
libc = "~0.2.10"
>>>>>>> f1a24eda
nalgebra = "~0.8.2"
num = "~0.1.32"
postgres_array = "~0.6.2"
postgres_range = "~0.8.2"
primal = "~0.2.3"
rand = "~0.3.14"
redis = "~0.5.3"
rust-crypto = "~0.2.36"
rustc-serialize = "~0.3.18"
time = "~0.1.35"
tau = "~1.0.4"
url = "~1.1.1"
#zmq = "~0.7.0"

[dependencies.hyper]
version = "~0.9.8"

[dependencies.postgres]
version= "~0.11.9"
features = ["rustc-serialize", "time"]

[dependencies.uuid]
version = "~0.2.2"
features = ["v4"]

#[dependencies.zmq]
#git = "https://github.com/erickt/rust-zmq.git"

[target.x86_64-apple-darwin.dependencies]
# `brew cask install osxfuse` first
fuse = "~0.2.7"
postgres_macros = "~0.1.11"

[target.x86_64-apple-darwin.dependencies.zmq]
git = "https://github.com/erickt/rust-zmq.git"

[target.i686-uknown-linux-gnu.dependencies]
fuse = "~0.2.7"
postgres_macros = "~0.1.11"

[target.i686-uknown-linux-gnu.dependencies.zmq]
git = "https://github.com/erickt/rust-zmq.git"

[target.x86_64-unknown-linux-gnu.dependencies]
fuse = "~0.2.7"
postgres_macros = "~0.1.11"

[target.x86_64-uknown-linux-gnu.dependencies.zmq]
git = "https://github.com/erickt/rust-zmq.git"<|MERGE_RESOLUTION|>--- conflicted
+++ resolved
@@ -61,15 +61,9 @@
 docopt = "~0.6.80"
 docopt_macros = "~0.6.84"
 image = "~0.10.0"
-<<<<<<< HEAD
 itertools = "~0.4.16"
 json_macros = "~0.3.1"
 libc = "~0.2.12"
-=======
-itertools = "~0.4.15"
-json_macros = "~0.3.1"
-libc = "~0.2.10"
->>>>>>> f1a24eda
 nalgebra = "~0.8.2"
 num = "~0.1.32"
 postgres_array = "~0.6.2"
